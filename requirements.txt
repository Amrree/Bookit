# Core dependencies
pydantic>=2.0.0
asyncio-mqtt>=0.11.0
aiofiles>=23.0.0
aiohttp>=3.8.0
httpx>=0.24.0

# LLM clients
openai>=1.0.0
anthropic>=0.7.0
google-generativeai>=0.3.0
requests>=2.28.0

# Memory and RAG
chromadb>=0.4.0
sentence-transformers>=2.2.0
numpy>=1.24.0
scikit-learn>=1.3.0

# Document processing
PyPDF2>=3.0.0
python-docx>=0.8.11
pypandoc>=1.11
beautifulsoup4>=4.12.0
lxml>=4.9.0

# Advanced document processing
PyMuPDF>=1.23.0  # fitz for PDF processing
pytesseract>=0.3.10  # OCR processing
opencv-python>=4.8.0  # Image processing and layout analysis
Pillow>=10.0.0  # Image manipulation
pandas>=2.0.0  # Table processing

# CLI and GUI
click>=8.0.0
<<<<<<< HEAD

# GUI Framework - Retro Writer Theme
PyQt6>=6.5.0
PyQt6-WebEngine>=6.5.0
=======
typer>=0.9.0
rich>=13.0.0
pick>=2.0.0
customtkinter>=5.2.0
>>>>>>> e4879bf2

# Export formats
fpdf>=2.5.0
markdown>=3.4.0
weasyprint>=59.0

# Utilities
python-dotenv>=1.0.0
pydantic-settings>=2.0.0
tenacity>=8.2.0
tqdm>=4.65.0
colorama>=0.4.6

# LibriScribe dependencies
typer>=0.9.0
python-dotenv>=1.0.0
pydantic-settings>=2.0.0
beautifulsoup4>=4.12.0
anthropic>=0.7.0
google-generativeai>=0.3.0
tenacity>=8.2.0
rich>=13.0.0
pick>=2.0.0
fpdf>=2.5.0<|MERGE_RESOLUTION|>--- conflicted
+++ resolved
@@ -33,17 +33,14 @@
 
 # CLI and GUI
 click>=8.0.0
-<<<<<<< HEAD
+typer>=0.9.0
+rich>=13.0.0
+pick>=2.0.0
+customtkinter>=5.2.0
 
 # GUI Framework - Retro Writer Theme
 PyQt6>=6.5.0
 PyQt6-WebEngine>=6.5.0
-=======
-typer>=0.9.0
-rich>=13.0.0
-pick>=2.0.0
-customtkinter>=5.2.0
->>>>>>> e4879bf2
 
 # Export formats
 fpdf>=2.5.0
